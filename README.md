--- conflicted
+++ resolved
@@ -1,4 +1,3 @@
-
 # react-native-cloud-fs
 
 A react-native library for reading and writing files to _iCloud Drive_ (iOS) and _Google Drive_ (Android).
@@ -6,121 +5,128 @@
 [Getting started](./docs/getting-started.md)
 
 ## Usage
+
 ```javascript
-import RNCloudFs from 'react-native-cloud-fs';
+import RNCloudFs from "react-native-cloud-fs";
 ```
 
 ### fileExists (options)
+
 Returns a promise which when resolved returns a boolean value indicating if the specified path already exists.
 
 ```javascript
 const destinationPath = "foo-bar/docs/info.pdf";
-const scope = 'visible';
+const scope = "visible";
 
 RNCloudFs.fileExists({
-  targetPath: destinationPath, 
-  scope: scope
+  targetPath: destinationPath,
+  scope: scope,
 })
   .then((exists) => {
     console.log(exists ? "this file exists" : "this file does not exist");
   })
   .catch((err) => {
     console.warn("it failed", err);
-  })
+  });
 ```
+
 _targetPath_: a path
 
 _scope_: determines if the user-visible documents (`visible`) or the app-visible documents (`hidden`) are searched for the specified path
 
 ### copyToCloud (options)
-Copies the content of a file (or uri) to the target file system.  The files will appear in a either a user visible 
-directory, or a dectory that only the app can see.  The directory is named after `destinationPath`.  The directory 
-hierarchy for the destination path will be created if it doesn't already exist. If the target file already exists 
-it a new filename is chosen and returned when the promise is resolved. 
+
+Copies the content of a file (or uri) to the target file system. The files will appear in a either a user visible
+directory, or a dectory that only the app can see. The directory is named after `destinationPath`. The directory
+hierarchy for the destination path will be created if it doesn't already exist. If the target file already exists
+it a new filename is chosen and returned when the promise is resolved.
 
 ```javascript
-const sourceUri = {uri: 'https://foo.com/bar.pdf'};
+const sourceUri = { uri: "https://foo.com/bar.pdf" };
 const destinationPath = "foo-bar/docs/info.pdf";
 const mimeType = null;
-const scope = 'visible';
+const scope = "visible";
 const update = false;
 
 RNCloudFs.copyToCloud({
-  sourcePath: sourceUri, 
-  targetPath: destinationPath, 
-  mimeType, 
+  sourcePath: sourceUri,
+  targetPath: destinationPath,
+  mimeType,
   scope,
-  update
+  update,
 })
   .then((path) => {
     console.log("it worked", path);
   })
   .catch((err) => {
     console.warn("it failed", err);
-  })
+  });
 ```
 
 _sourceUri_: object with any uri or an **absolute** file path and optional http headers, e.g:
- * `{path: '/foo/bar/file.txt'}`
- * `{uri: 'file://foo/bar/file.txt'}`
- * `{uri: 'http://www.files.com/foo/bar/file.txt', 'http-headers': {user: 'foo', password: 'bar'}}` (http-headers are android only)
- * `{uri: 'content://media/external/images/media/296'}` (android only)
- * `{uri: 'assets-library://asset/asset.JPG?id=106E99A1-4F6A-45A2-B320-B0AD4A8E8473&ext=JPG'}` (iOS only)
- 
+
+- `{path: '/foo/bar/file.txt'}`
+- `{uri: 'file://foo/bar/file.txt'}`
+- `{uri: 'http://www.files.com/foo/bar/file.txt', 'http-headers': {user: 'foo', password: 'bar'}}` (http-headers are android only)
+- `{uri: 'content://media/external/images/media/296'}` (android only)
+- `{uri: 'assets-library://asset/asset.JPG?id=106E99A1-4F6A-45A2-B320-B0AD4A8E8473&ext=JPG'}` (iOS only)
+
 _targetPath_: a **relative** path including a filename under which the file will be placed, e.g:
- * `my-cloud-text-file.txt`
- * `foo/bar/my-cloud-text-file.txt`
- 
-_mimeType_:  a mime type to store the file with **or null** (android only) , e.g:
- * `text/plain`
- * `application/json`
- * `image/jpeg`
+
+- `my-cloud-text-file.txt`
+- `foo/bar/my-cloud-text-file.txt`
+
+_mimeType_: a mime type to store the file with **or null** (android only) , e.g:
+
+- `text/plain`
+- `application/json`
+- `image/jpeg`
 
 _scope_: a string to specify if the user can access the document (`visible`) or not (`hidden`)
 
 _update_: a boolean to specify if we want to update an existing item instead of creating a new one
 
 ### listFiles (options)
-Lists files in a directory along with some file metadata.  The scope determines if the file listing takes place in the app folder or the public user documents folder.
+
+Lists files in a directory along with some file metadata. The scope determines if the file listing takes place in the app folder or the public user documents folder.
 
 ```javascript
 const path = "dirA/dirB";
-const scope = 'hidden';
+const scope = "hidden";
 
-RNCloudFs.listFiles({targetPath: path, scope: scope})
+RNCloudFs.listFiles({ targetPath: path, scope: scope })
   .then((res) => {
     console.log("it worked", res);
   })
   .catch((err) => {
     console.warn("it failed", err);
-  })
+  });
 ```
 
 _targetPath_: a path representing a folder to list files from
 
 _scope_: a string to specify if the files are the user-visible documents (`visible`) or the app-visible documents (`hidden`)
 
-<<<<<<< HEAD
 ### readFileContent (options)
+
 Reads a file content. The scope determines if the file listing takes place in the app folder or the public user documents folder.
 
 ```javascript
 const path = "dirA/dirB";
-const scope = 'hidden';
+const scope = "hidden";
 
-RNCloudFs.readFileContent({targetPath: path, scope: scope})
+RNCloudFs.readFileContent({ targetPath: path, scope: scope })
   .then((res) => {
     console.log("it worked", res);
   })
   .catch((err) => {
     console.warn("it failed", err);
-  })
+  });
 ```
 
 _targetPath_: a path representing a file which content you want to read
 
 _scope_: a string to specify if the files are the user-visible documents (`visible`) or the app-visible documents (`hidden`)
-=======
 
 ## Android
 
@@ -160,7 +166,7 @@
 
   // Syncs signed in state to RNCloudFS
   await RNCloudFS.loginIfNeeded();
-  
+
   // Now you can copy to cloud
   await RNCloudFS.copyToCloud({
     sourcePath: { path: 'some/path.txt' },
@@ -168,5 +174,4 @@
     scope: 'visible'
   });
 }
-```
->>>>>>> c4ed2d78
+```