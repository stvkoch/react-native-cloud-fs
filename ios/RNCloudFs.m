
#import "RNCloudFs.h"
#import <UIKit/UIKit.h>
#if __has_include(<React/RCTBridgeModule.h>)
  #import <React/RCTBridgeModule.h>
#else
  #import "RCTBridgeModule.h"
#endif
#import "RCTEventDispatcher.h"
#import "RCTUtils.h"
#import <AssetsLibrary/AssetsLibrary.h>
#import "RCTLog.h"

@implementation RNCloudFs



- (dispatch_queue_t)methodQueue
{
    return dispatch_queue_create("RNCloudFs.queue", DISPATCH_QUEUE_SERIAL);
}

RCT_EXPORT_MODULE()

//see https://developer.apple.com/library/content/documentation/General/Conceptual/iCloudDesignGuide/Chapters/iCloudFundametals.html
  
RCT_EXPORT_METHOD(isAvailable:(RCTPromiseResolveBlock)resolve
                rejecter:(RCTPromiseRejectBlock)reject) {

    NSURL *ubiquityURL = [self icloudDirectory];
    if(ubiquityURL != nil){
        return resolve(@YES);
    }
    return resolve(@NO);
}

RCT_EXPORT_METHOD(createFile:(NSDictionary *) options
                  resolver:(RCTPromiseResolveBlock)resolve
                  rejecter:(RCTPromiseRejectBlock)reject) {

    NSString *destinationPath = [options objectForKey:@"targetPath"];
    NSString *content = [options objectForKey:@"content"];
    NSString *scope = [options objectForKey:@"scope"];
    bool documentsFolder = !scope || [scope caseInsensitiveCompare:@"visible"] == NSOrderedSame;
    BOOL update = [[options objectForKey:@"update"] boolValue];

    NSString *tempFile = [NSTemporaryDirectory() stringByAppendingPathComponent:[[NSUUID UUID] UUIDString]];

    NSError *error;
    [content writeToFile:tempFile atomically:YES encoding:NSUTF8StringEncoding error:&error];
    if(error) {
        return reject(@"error", error.description, nil);
    }

    [self moveToICloudDirectory:documentsFolder :tempFile :destinationPath :update :resolve :reject];
}

RCT_EXPORT_METHOD(fileExists:(NSDictionary *)options
                  resolver:(RCTPromiseResolveBlock)resolve
                  rejecter:(RCTPromiseRejectBlock)reject) {

    NSString *destinationPath = [options objectForKey:@"targetPath"];
    NSString *scope = [options objectForKey:@"scope"];
    bool documentsFolder = !scope || [scope caseInsensitiveCompare:@"visible"] == NSOrderedSame;
    

    NSFileManager* fileManager = [NSFileManager defaultManager];

    NSURL *ubiquityURL = documentsFolder ? [self icloudDocumentsDirectory] : [self icloudDirectory];

    if (ubiquityURL) {
        NSURL* dir = [ubiquityURL URLByAppendingPathComponent:destinationPath];
        NSString* dirPath = [dir.path stringByStandardizingPath];

        bool exists = [fileManager fileExistsAtPath:dirPath];

        return resolve(@(exists));
    } else {
        RCTLogTrace(@"Could not retrieve a ubiquityURL");
        return reject(@"error", [NSString stringWithFormat:@"could access iCloud drive '%@'", destinationPath], nil);
    }
}

RCT_EXPORT_METHOD(listFiles:(NSDictionary *)options
                  resolver:(RCTPromiseResolveBlock)resolve
                  rejecter:(RCTPromiseRejectBlock)reject) {

    NSString *destinationPath = [options objectForKey:@"targetPath"];
    NSString *scope = [options objectForKey:@"scope"];
    bool documentsFolder = !scope || [scope caseInsensitiveCompare:@"visible"] == NSOrderedSame;

    NSFileManager* fileManager = [NSFileManager defaultManager];

    NSDateFormatter *dateFormatter = [[NSDateFormatter alloc] init];
    [dateFormatter setDateFormat:@"yyyy-MM-dd'T'HH:mm:ssZZZ"];

    NSURL *ubiquityURL = documentsFolder ? [self icloudDocumentsDirectory] : [self icloudDirectory];

    if (ubiquityURL) {
        NSURL* target = [ubiquityURL URLByAppendingPathComponent:destinationPath];

        NSMutableArray<NSDictionary *> *fileData = [NSMutableArray new];

        NSError *error = nil;

        BOOL isDirectory;
        [fileManager fileExistsAtPath:[target path] isDirectory:&isDirectory];

        NSURL *dirPath;
        NSArray *contents;
        if(isDirectory) {
            contents = [fileManager contentsOfDirectoryAtPath:[target path] error:&error];
            dirPath = target;
        } else {
            contents = @[[target lastPathComponent]];
            dirPath = [target URLByDeletingLastPathComponent];
        }

        if(error) {
            return reject(@"error", error.description, nil);
        }

        [contents enumerateObjectsUsingBlock:^(id object, NSUInteger idx, BOOL *stop) {
            NSURL *fileUrl = [dirPath URLByAppendingPathComponent:object];

            NSError *error;
            NSDictionary *attributes = [fileManager attributesOfItemAtPath:[fileUrl path] error:&error];
            if(error) {
                RCTLogTrace(@"problem getting attributes for %@", [fileUrl path]);
                //skip this one
                return;
            }

            NSFileAttributeType type = [attributes objectForKey:NSFileType];

            bool isDir = type == NSFileTypeDirectory;
            bool isFile = type == NSFileTypeRegular;

            if(!isDir && !isFile)
                return;

            NSDate* modDate = [attributes objectForKey:NSFileModificationDate];

            NSURL *shareUrl = [fileManager URLForPublishingUbiquitousItemAtURL:fileUrl expirationDate:nil error:&error];

            [fileData addObject:@{
                                  @"name": object,
                                  @"path": [fileUrl path],
                                  @"uri": shareUrl ? [shareUrl absoluteString] : [NSNull null],
                                  @"size": [attributes objectForKey:NSFileSize],
                                  @"lastModified": [dateFormatter stringFromDate:modDate],
                                  @"isDirectory": @(isDir),
                                  @"isFile": @(isFile)
                                  }];
        }];

        if (error) {
            return reject(@"error", [NSString stringWithFormat:@"could not copy to iCloud drive '%@'", destinationPath], error);
        }

        NSString *relativePath = [[dirPath path] stringByReplacingOccurrencesOfString:[ubiquityURL path] withString:@"."];

        return resolve(@{
                         @"files": fileData,
                         @"path": relativePath
                         });

    } else {
        NSLog(@"Could not retrieve a ubiquityURL");
        return reject(@"error", [NSString stringWithFormat:@"could not copy to iCloud drive '%@'", destinationPath], nil);
    }
}


RCT_EXPORT_METHOD(getIcloudDocument:(NSString *)filename
resolver:(RCTPromiseResolveBlock)resolver
rejecter:(RCTPromiseRejectBlock)rejecter) {
    __block bool resolved = NO;
    _query = [[NSMetadataQuery alloc] init];

    [_query setSearchScopes:@[NSMetadataQueryUbiquitousDocumentsScope, NSMetadataQueryUbiquitousDataScope]];

    NSPredicate *pred = [NSPredicate predicateWithFormat: @"%K == %@", NSMetadataItemFSNameKey, filename];
    [_query setPredicate:pred];
    

    [[NSNotificationCenter defaultCenter] addObserverForName:
     NSMetadataQueryDidFinishGatheringNotification
    object:_query queue:[NSOperationQueue currentQueue]
    usingBlock:^(NSNotification __strong *notification)
    {
        NSMetadataQuery *query = [notification object];
        [query disableUpdates];
        [query stopQuery];
        for (NSMetadataItem *item in query.results) {
            if([[item valueForAttribute:NSMetadataItemFSNameKey] isEqualToString:filename]){
                resolved = YES;
                NSURL *url = [item valueForAttribute:NSMetadataItemURLKey];
                bool fileIsReady = [self downloadFileIfNotAvailable: item];
                if(fileIsReady){
                    NSData *data = [NSData dataWithContentsOfURL: url];
                    NSString *content = [[NSString alloc] initWithData:data encoding:NSUTF8StringEncoding];
                    return resolver(content);
                } else {
                    // Call itself until the file it's ready
                    [self getIcloudDocument:filename resolver:resolver rejecter:rejecter];
                }
            }
        }
        if(!resolved){
            return rejecter(@"error", [NSString stringWithFormat:@"item not found '%@'", filename], nil);
        }
    }];

    dispatch_async(dispatch_get_main_queue(), ^{
        [self->_query startQuery];
    });

}

RCT_EXPORT_METHOD(deleteFromCloud:(NSDictionary *)item
resolver:(RCTPromiseResolveBlock)resolver
rejecter:(RCTPromiseRejectBlock)rejecter) {
   NSError *error;
   
    NSFileManager* fileManager = [NSFileManager defaultManager];
    [fileManager removeItemAtPath:item[@"path"] error:&error];
    if(error) {
        return rejecter(@"error", error.description, nil);
    }
    bool result = YES;
    return resolver(@(result));

}


RCT_EXPORT_METHOD(copyToCloud:(NSDictionary *)options
                  resolver:(RCTPromiseResolveBlock)resolve
                  rejecter:(RCTPromiseRejectBlock)reject) {

    // mimeType is ignored for iOS
    NSDictionary *source = [options objectForKey:@"sourcePath"];
    NSString *destinationPath = [options objectForKey:@"targetPath"];
    NSString *scope = [options objectForKey:@"scope"];
    BOOL update = [[options objectForKey:@"update"] boolValue];
    bool documentsFolder = !scope || [scope caseInsensitiveCompare:@"visible"] == NSOrderedSame;

    NSFileManager* fileManager = [NSFileManager defaultManager];

    NSString *sourceUri = [source objectForKey:@"uri"];
    if(!sourceUri) {
        sourceUri = [source objectForKey:@"path"];
    }

    if([sourceUri hasPrefix:@"assets-library"]){
        ALAssetsLibrary *library = [[ALAssetsLibrary alloc] init];

        [library assetForURL:[NSURL URLWithString:sourceUri] resultBlock:^(ALAsset *asset) {

            ALAssetRepresentation *rep = [asset defaultRepresentation];

            Byte *buffer = (Byte*)malloc(rep.size);
            NSUInteger buffered = [rep getBytes:buffer fromOffset:0.0 length:rep.size error:nil];
            NSData *data = [NSData dataWithBytesNoCopy:buffer length:buffered freeWhenDone:YES];

            if (data) {
                NSString *filename = [sourceUri lastPathComponent];
                NSString *tempFile = [NSTemporaryDirectory() stringByAppendingPathComponent:filename];
                [data writeToFile:tempFile atomically:YES];
                [self moveToICloudDirectory:documentsFolder :tempFile :destinationPath :update :resolve :reject];
            } else {
                RCTLogTrace(@"source file does not exist %@", sourceUri);
                return reject(@"error", [NSString stringWithFormat:@"failed to copy asset '%@'", sourceUri], nil);
            }
        } failureBlock:^(NSError *error) {
            RCTLogTrace(@"source file does not exist %@", sourceUri);
            return reject(@"error", error.description, nil);
        }];
    } else if ([sourceUri hasPrefix:@"file:/"] || [sourceUri hasPrefix:@"/"]) {
        NSRegularExpression *regex = [NSRegularExpression regularExpressionWithPattern:@"^file:/+" options:NSRegularExpressionCaseInsensitive error:nil];
        NSString *modifiedSourceUri = [regex stringByReplacingMatchesInString:sourceUri options:0 range:NSMakeRange(0, [sourceUri length]) withTemplate:@"/"];

        if ([fileManager fileExistsAtPath:modifiedSourceUri isDirectory:nil]) {
            NSURL *sourceURL = [NSURL fileURLWithPath:modifiedSourceUri];

            // todo: figure out how to *copy* to icloud drive
            // ...setUbiquitous will move the file instead of copying it, so as a work around lets copy it to a tmp file first
            NSString *filename = [sourceUri lastPathComponent];
            NSString *tempFile = [NSTemporaryDirectory() stringByAppendingPathComponent:filename];

            NSError *error;
<<<<<<< HEAD
            
            if(update && [fileManager fileExistsAtPath:tempFile isDirectory:nil]) {
                // in update mode, if a temp file already exists at destination path, we need to delete it to avoid errors
                [fileManager removeItemAtPath:tempFile error:&error];
            }
            
=======
            if([fileManager fileExistsAtPath:tempFile]){
                [fileManager removeItemAtPath:tempFile error:&error];
                if(error) {
                    return reject(@"error", error.description, nil);
                }
            }

>>>>>>> c4ed2d78
            [fileManager copyItemAtPath:[sourceURL path] toPath:tempFile error:&error];
            if(error) {
                return reject(@"error", error.description, nil);
            }

            [self moveToICloudDirectory:documentsFolder :tempFile :destinationPath :update :resolve :reject];
        } else {
            NSLog(@"source file does not exist %@", sourceUri);
            return reject(@"error", [NSString stringWithFormat:@"no such file or directory, open '%@'", sourceUri], nil);
        }
    } else {
        NSURL *url = [NSURL URLWithString:sourceUri];
        NSData *urlData = [NSData dataWithContentsOfURL:url];

        if (urlData) {
            NSString *filename = [sourceUri lastPathComponent];
            NSString *tempFile = [NSTemporaryDirectory() stringByAppendingPathComponent:filename];
            [urlData writeToFile:tempFile atomically:YES];
            [self moveToICloudDirectory:documentsFolder :tempFile :destinationPath :update :resolve :reject];
        } else {
            RCTLogTrace(@"source file does not exist %@", sourceUri);
            return reject(@"error", [NSString stringWithFormat:@"cannot download '%@'", sourceUri], nil);
        }
    }
}

RCT_EXPORT_METHOD(readFileContent:(NSDictionary *)options
                   resolver:(RCTPromiseResolveBlock)resolve
                   rejecter:(RCTPromiseRejectBlock)reject) {
    
    NSString *destinationPath = [options objectForKey:@"targetPath"];
    NSString *scope = [options objectForKey:@"scope"];
    bool documentsFolder = !scope || [scope caseInsensitiveCompare:@"visible"] == NSOrderedSame;

    NSFileManager* fileManager = [NSFileManager defaultManager];
    
    NSURL *ubiquityURL = documentsFolder ? [self icloudDocumentsDirectory] : [self icloudDirectory];
    
    if (ubiquityURL) {
        NSURL* dir = [ubiquityURL URLByAppendingPathComponent:destinationPath];
        NSString* dirPath = [dir.path stringByStandardizingPath];

        NSString *content = [NSString stringWithContentsOfFile:dirPath encoding:NSUTF8StringEncoding error:nil];
        
        RCTLogTrace(@"Has read file content from %@", dir);

        return resolve(content);
    } else {
        NSLog(@"Could not retrieve a ubiquityURL");
        return reject(@"error", [NSString stringWithFormat:@"could not get from iCloud drive '%@'", destinationPath], nil);
    }
}

- (void) moveToICloudDirectory:(bool) documentsFolder :(NSString *)tempFile :(NSString *)destinationPath                                 :(bool) update
                              :(RCTPromiseResolveBlock)resolver
                              :(RCTPromiseRejectBlock)rejecter {

    if(documentsFolder) {
        NSURL *ubiquityURL = [self icloudDocumentsDirectory];
        [self moveToICloud:ubiquityURL :tempFile :destinationPath :update :resolver :rejecter];
    } else {
        NSURL *ubiquityURL = [self icloudDirectory];
        [self moveToICloud:ubiquityURL :tempFile :destinationPath :update :resolver :rejecter];
    }
}

- (void) moveToICloud:(NSURL *)ubiquityURL :(NSString *)tempFile :(NSString *)destinationPath :(bool) update
                     :(RCTPromiseResolveBlock)resolver
                     :(RCTPromiseRejectBlock)rejecter {


    NSString * destPath = destinationPath;
    while ([destPath hasPrefix:@"/"]) {
        destPath = [destPath substringFromIndex:1];
    }

    RCTLogTrace(@"Moving file %@ to %@", tempFile, destPath);

    NSFileManager* fileManager = [NSFileManager defaultManager];

    if (ubiquityURL) {

        NSURL* targetFile = [ubiquityURL URLByAppendingPathComponent:destPath];
        NSURL *dir = [targetFile URLByDeletingLastPathComponent];

        NSURL* uniqueFile = targetFile;

<<<<<<< HEAD
        if(!update) {
            int count = 1;
            while([fileManager fileExistsAtPath:uniqueFile.path]) {
                NSString *uniqueName = [NSString stringWithFormat:@"%i.%@", count, name];
                uniqueFile = [dir URLByAppendingPathComponent:uniqueName];
                count++;
=======
        if([fileManager fileExistsAtPath:uniqueFile.path]){
            NSError *error;
            [fileManager removeItemAtPath:uniqueFile.path error:&error];
            if(error) {
                return rejecter(@"error", error.description, nil);
>>>>>>> c4ed2d78
            }
        }

        RCTLogTrace(@"Target file: %@", uniqueFile.path);

        if (![fileManager fileExistsAtPath:dir.path]) {
            [fileManager createDirectoryAtURL:dir withIntermediateDirectories:YES attributes:nil error:nil];
        }

        NSError *error;
        
        if(update && [fileManager fileExistsAtPath:uniqueFile.path isDirectory:nil]) {
            // in update mode, if a icloud file already exists at destination path, we need to delete it to avoid errors
            [fileManager removeItemAtPath:uniqueFile.path error:&error];
        }
        
        [fileManager setUbiquitous:YES itemAtURL:[NSURL fileURLWithPath:tempFile] destinationURL:uniqueFile error:&error];
        if(error) {
            return rejecter(@"error", error.description, nil);
        }

        [fileManager removeItemAtPath:tempFile error:&error];

        return resolver(uniqueFile.path);
    } else {
        NSError *error;
        [fileManager removeItemAtPath:tempFile error:&error];

        return rejecter(@"error", [NSString stringWithFormat:@"could not copy '%@' to iCloud drive", tempFile], nil);
    }
}

- (NSURL *)icloudDocumentsDirectory {
    NSFileManager* fileManager = [NSFileManager defaultManager];
    NSURL *rootDirectory = [[self icloudDirectory] URLByAppendingPathComponent:@"Documents"];

    if (rootDirectory) {
        if (![fileManager fileExistsAtPath:rootDirectory.path isDirectory:nil]) {
            RCTLogTrace(@"Creating documents directory: %@", rootDirectory.path);
            [fileManager createDirectoryAtURL:rootDirectory withIntermediateDirectories:YES attributes:nil error:nil];
        }
    }

    return rootDirectory;
}

- (NSURL *)icloudDirectory {
    NSFileManager* fileManager = [NSFileManager defaultManager];
    NSURL *rootDirectory = [fileManager URLForUbiquityContainerIdentifier:nil];
    return rootDirectory;
}

- (NSURL *)localPathForResource:(NSString *)resource ofType:(NSString *)type {
    NSString *documentsDirectory = NSSearchPathForDirectoriesInDomains(NSDocumentDirectory, NSUserDomainMask, YES)[0];
    NSString *resourcePath = [[documentsDirectory stringByAppendingPathComponent:resource] stringByAppendingPathExtension:type];
    return [NSURL fileURLWithPath:resourcePath];
}



- (BOOL)downloadFileIfNotAvailable:(NSMetadataItem*)item {
    if ([[item valueForAttribute:NSMetadataUbiquitousItemDownloadingStatusKey] isEqualToString:NSMetadataUbiquitousItemDownloadingStatusCurrent]){
        NSLog(@"File is ready!");
        return YES;
    }
    // Download the file.
    NSFileManager*  fm = [NSFileManager defaultManager];
    NSError *downloadError = nil;
    [fm startDownloadingUbiquitousItemAtURL:[item valueForAttribute:NSMetadataItemURLKey] error:&downloadError];
    if (downloadError) {
        NSLog(@"Error occurred starting download: %@", downloadError);
    }
    NSLog(@"Waiting before retrying...");
    [NSThread sleepForTimeInterval:0.3];
    return NO;

}


RCT_EXPORT_METHOD(syncCloud:(RCTPromiseResolveBlock)resolve
                  rejecter:(RCTPromiseRejectBlock)reject) {
    
    _query = [[NSMetadataQuery alloc] init];
    [_query setSearchScopes:@[NSMetadataQueryUbiquitousDocumentsScope, NSMetadataQueryUbiquitousDataScope]];
    [_query setPredicate:[NSPredicate predicateWithFormat: @"%K LIKE '*'", NSMetadataItemFSNameKey]];


    dispatch_async(dispatch_get_main_queue(), ^{
        
        BOOL startedQuery = [self->_query startQuery];
        if (!startedQuery)
        {
            reject(@"error", @"Failed to start query.\n", nil);
        }
    });
    
    [[NSNotificationCenter defaultCenter] addObserverForName:
     NSMetadataQueryDidFinishGatheringNotification
    object:_query queue:[NSOperationQueue currentQueue]
    usingBlock:^(NSNotification __strong *notification)
    {
        NSMetadataQuery *query = [notification object];
        [query disableUpdates];
        [query stopQuery];
        for (NSMetadataItem *item in query.results) {
            [self downloadFileIfNotAvailable: item];
        }
        return resolve(@YES);
    }];
    
}

@end<|MERGE_RESOLUTION|>--- conflicted
+++ resolved
@@ -289,14 +289,6 @@
             NSString *tempFile = [NSTemporaryDirectory() stringByAppendingPathComponent:filename];
 
             NSError *error;
-<<<<<<< HEAD
-            
-            if(update && [fileManager fileExistsAtPath:tempFile isDirectory:nil]) {
-                // in update mode, if a temp file already exists at destination path, we need to delete it to avoid errors
-                [fileManager removeItemAtPath:tempFile error:&error];
-            }
-            
-=======
             if([fileManager fileExistsAtPath:tempFile]){
                 [fileManager removeItemAtPath:tempFile error:&error];
                 if(error) {
@@ -304,7 +296,6 @@
                 }
             }
 
->>>>>>> c4ed2d78
             [fileManager copyItemAtPath:[sourceURL path] toPath:tempFile error:&error];
             if(error) {
                 return reject(@"error", error.description, nil);
@@ -392,20 +383,11 @@
 
         NSURL* uniqueFile = targetFile;
 
-<<<<<<< HEAD
-        if(!update) {
-            int count = 1;
-            while([fileManager fileExistsAtPath:uniqueFile.path]) {
-                NSString *uniqueName = [NSString stringWithFormat:@"%i.%@", count, name];
-                uniqueFile = [dir URLByAppendingPathComponent:uniqueName];
-                count++;
-=======
         if([fileManager fileExistsAtPath:uniqueFile.path]){
             NSError *error;
             [fileManager removeItemAtPath:uniqueFile.path error:&error];
             if(error) {
                 return rejecter(@"error", error.description, nil);
->>>>>>> c4ed2d78
             }
         }
 
